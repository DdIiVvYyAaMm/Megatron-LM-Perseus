--- conflicted
+++ resolved
@@ -33,13 +33,9 @@
        echo "Running using megatron core"
        TRANSFORMER_IMPL=local
        TRAINING_DTYPE=bf16
-<<<<<<< HEAD
-       CALLING_SCRIPT=pretrain_gpt_core.py
        command="$command export NVTE_ALLOW_NONDETERMINISTIC_ALGO=0;"
-=======
        USE_MCORE=1
        export NVTE_ALLOW_NONDETERMINISTIC_ALGO=0
->>>>>>> bd609d23
 fi
 
 if [[ $USE_TE -eq 1 ]]; then
@@ -53,13 +49,8 @@
 # Runs the "345M" parameter model
 DISTRIBUTED_ARGS="--nproc_per_node $GPUS_PER_NODE --nnodes $NUM_NODES"
 
-<<<<<<< HEAD
 torch_run_cmd="torchrun $DISTRIBUTED_ARGS \
-       $CALLING_SCRIPT \
-=======
-torchrun $DISTRIBUTED_ARGS \
        pretrain_gpt.py \
->>>>>>> bd609d23
        --num-layers 12 \
        --hidden-size 512 \
        --num-attention-heads 8 \
