--- conflicted
+++ resolved
@@ -242,12 +242,8 @@
     if args.distribute_checkpointed_activations:
         assert args.activations_checkpoint_method is not None, \
             'for distribute-checkpointed-activations to work you '\
-<<<<<<< HEAD
-            'need to enable checkpoint-activations'
+            'need to use a valid checkpoint-activation method (\'uniform\' or \'block\')'
         assert args.pipeline_model_parallel_size == 1
-=======
-            'need to use a valid checkpoint-activation method (\'uniform\' or \'block\')'
->>>>>>> 23266c57
 
     _print_args(args)
     return args
