--- conflicted
+++ resolved
@@ -150,12 +150,9 @@
             self.binary_head = get_linear_layer(args.hidden_size, 2,
                                                 init_method)
             self._binary_head_key = 'binary_head'
-<<<<<<< HEAD
         elif self.add_ict_head:
             self.ict_head = get_linear_layer(args.hidden_size, ict_head_size, init_method)
             self._ict_head_key = 'ict_head'
-=======
->>>>>>> 569b3dab
 
     def forward(self, input_ids, attention_mask, tokentype_ids=None):
 
@@ -227,8 +224,6 @@
 
 
 class REALMBertModel(MegatronModule):
-
-    # TODO: load BertModel checkpoint
     def __init__(self, retriever):
         super(REALMBertModel, self).__init__()
         bert_args = dict(
