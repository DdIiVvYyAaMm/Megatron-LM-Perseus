--- conflicted
+++ resolved
@@ -81,11 +81,9 @@
         Returns:
             Dict[str, numpy.ndarray]: The text ids wrapped in a dictionary
         """
-<<<<<<< HEAD
-        text, document_ids = self._query_document_sample_shuffle_indices(idx)
+        text, _ = self._query_document_sample_shuffle_indices(idx)
 
         text = torch.from_numpy(text)
-        document_ids = torch.from_numpy(document_ids)
 
         tokens_ = text.long()
         labels = tokens_[1:].contiguous()
@@ -99,13 +97,9 @@
          getattr(self.config,"eod_mask_loss"))
 
         if getattr(self.config, "return_document_ids"):
-            return {"tokens": tokens,"labels": labels,"attention_mask": attention_mask,"loss_mask": loss_mask,"position_ids": position_ids,"document_ids": document_ids}
+            return {"tokens": tokens,"labels": labels,"attention_mask": attention_mask,"loss_mask": loss_mask,"position_ids": position_ids}
         else:
             return {"tokens": tokens,"labels": labels,"attention_mask": attention_mask,"loss_mask": loss_mask,"position_ids": position_ids}
-=======
-        text, _ = self._query_document_sample_shuffle_indices(idx)
-        return {"text": text}
->>>>>>> e3f94932
 
     @staticmethod
     def is_multimodal() -> bool:
